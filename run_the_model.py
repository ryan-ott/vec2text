import argparse
import math
import os
import torch
import vec2text
from openai import OpenAI
from utils import halo


def get_openai_api_key() -> str:
    api_key = os.getenv("OPENAI_API_KEY")
    if not api_key:
        raise ValueError("OPENAI_API_KEY environment variable is not set")
    return api_key

<<<<<<< HEAD
os.environ["OPENAI_API_KEY"] = ""  # Set your API key here 
=======
>>>>>>> 817e3f43

@halo("Loading OpenAI embeddings")
def get_embeddings_openai(text_list, model="text-embedding-ada-002") -> torch.Tensor:
    client = OpenAI(api_key=get_openai_api_key())
    batches = math.ceil(len(text_list) / 128)
    outputs = []
    for batch in range(batches):
        text_list_batch = text_list[batch * 128 : (batch + 1) * 128]
        response = client.embeddings.create(  # Updated API call
            input=text_list_batch,
            model=model,
        )
        outputs.extend([e.embedding for e in response.data])  # Updated response structure
    return torch.tensor(outputs)


@halo("Loading corrector model")
def get_corrector(model_name: str) -> vec2text.models.CorrectorEncoderModel:
    if model_name == "ada":
        corrector = vec2text.load_pretrained_corrector("text-embedding-ada-002")
    else:
        raise ValueError(f"Unknown corrector model name: {model_name}")
    return corrector


def main(args):
    corrector = get_corrector(args.model)
    embeddings = get_embeddings_openai(args.text)
    output_text = vec2text.invert_embeddings(
        embeddings=embeddings.cuda(),
        corrector=corrector,
    )
    print(output_text)
    print(type(output_text))


if __name__ == "__main__":
    parser = argparse.ArgumentParser()
    parser.add_argument("--model", type=str, default="ada", help="Corrector model name")
    parser.add_argument("--text", type=str, nargs="+", default=["Jack Morris is a PhD student at Cornell Tech in New York City", "It was the best of times, it was the worst of times, it was the age of wisdom, it was the age of foolishness, it was the epoch of belief, it was the epoch of incredulity"], help="List of strings to embed")
    args = parser.parse_args()
    
    main(args)<|MERGE_RESOLUTION|>--- conflicted
+++ resolved
@@ -13,10 +13,6 @@
         raise ValueError("OPENAI_API_KEY environment variable is not set")
     return api_key
 
-<<<<<<< HEAD
-os.environ["OPENAI_API_KEY"] = ""  # Set your API key here 
-=======
->>>>>>> 817e3f43
 
 @halo("Loading OpenAI embeddings")
 def get_embeddings_openai(text_list, model="text-embedding-ada-002") -> torch.Tensor:
